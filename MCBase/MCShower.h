/**
 * \file MCShower.h
 *
 * \ingroup MCBase
 * 
 * \brief Class def header for MCShower data container
 *
 * @author Kazu - Nevis 2014
 */

/** \addtogroup MCBase

    @{*/

#ifndef MCSHOWER_H
#define MCSHOWER_H

#include "MCStep.h"
#include <TVector3.h>
#include "SimulationBase/MCTruth.h"

namespace sim {

  class MCShower {
    
  public:

    /// Default constructor
    MCShower() {Clear();}

    /// Default destructor
    virtual ~MCShower(){}

    /// Clear method
    virtual void Clear();

#ifndef __GCCXML__

    //--- Getters ---//

    simb::Origin_t     Origin  () const { return fOrigin;  }

    int                PdgCode () const { return fPDGCode; }
    unsigned int       TrackID () const { return fTrackID; } 
    const std::string& Process () const { return fProcess; }
    const MCStep&      Start   () const { return fStart;   }
    const MCStep&      End     () const { return fEnd;     }

    int                MotherPdgCode () const { return fMotherPDGCode; }
    unsigned int       MotherTrackID () const { return fMotherTrackID; }
    const std::string& MotherProcess () const { return fMotherProcess; }
    const MCStep&      MotherStart   () const { return fMotherStart;   }
    const MCStep&      MotherEnd     () const { return fMotherEnd;     }

    int                AncestorPdgCode () const { return fAncestorPDGCode; }
    unsigned int       AncestorTrackID () const { return fAncestorTrackID; }
    const std::string& AncestorProcess () const { return fAncestorProcess; }
    const MCStep&      AncestorStart   () const { return fAncestorStart;   }
    const MCStep&      AncestorEnd     () const { return fAncestorEnd;     }

    const MCStep& DetProfile () const { return fDetProfile; }
    
    const std::vector<unsigned int>&  DaughterTrackID() const { return fDaughterTrackID; }

    double Charge(const size_t plane) const;

    const double& dEdx() const{ return fdEdx;}

    const TVector3& StartDir() const {return fStartDir;}

    const std::vector<double>& Charge() const { return fPlaneCharge; }

<<<<<<< HEAD
    //    double dEdx(const size_t plane) const;
=======
>>>>>>> d085db57

    //--- Setters ---//
    void Origin    ( simb::Origin_t o ) { fOrigin    = o;    }

    void PdgCode  ( int id                    ) { fPDGCode = id;    }
    void TrackID  ( unsigned int id           ) { fTrackID = id;    }
    void Process  ( const std::string &name   ) { fProcess = name;  }
    void Start    ( const MCStep &s           ) { fStart   = s;     }
    void End      ( const MCStep &s           ) { fEnd     = s;     }
    void StartDir ( const TVector3 &sdir) { fStartDir = sdir; }

    void MotherPdgCode ( int id                  ) { fMotherPDGCode = id;   }
    void MotherTrackID ( unsigned int id         ) { fMotherTrackID = id;   }
    void MotherProcess ( const std::string& name ) { fMotherProcess = name; }
    void MotherStart   ( const MCStep& s         ) { fMotherStart   = s;    }
    void MotherEnd     ( const MCStep& s         ) { fMotherEnd     = s;    }

    void AncestorPdgCode ( int id                  ) { fAncestorPDGCode   = id;   }
    void AncestorTrackID ( unsigned int id         ) { fAncestorTrackID = id;     }
    void AncestorProcess ( const std::string& name ) { fAncestorProcess   = name; }
    void AncestorStart   ( const MCStep& s         ) { fAncestorStart   = s;      }
    void AncestorEnd     ( const MCStep& s         ) { fAncestorEnd     = s;      }

    void DetProfile ( const MCStep& s) { fDetProfile = s; }

    void DaughterTrackID ( const std::vector<unsigned int>& id_v ) { fDaughterTrackID = id_v; }

    void Charge (const std::vector<double>& q) { fPlaneCharge = q; }
    
    void dEdx    (const double& dedx) {fdEdx = dedx;}
    void dEdxRAD (const double& dedx) {fdEdx_radial = dedx;}

#endif

  protected:

    //---- Origin info ----//
    simb::Origin_t fOrigin;    ///< Origin information

    //---- Shower particle info ----//
    int          fPDGCode;   ///< Shower particle PDG code
    unsigned int fTrackID;   ///< Shower particle G4 track ID
    std::string  fProcess;   ///< Shower particle's creation process
    MCStep       fStart;     ///< Shower particle's G4 start point
    MCStep       fEnd;       ///< Shower particle's G4 end point
    TVector3 fStartDir; ///< Shower Starting Direction, within the first 2.4cm
  


    //---- Mother's particle info ---//
    int          fMotherPDGCode; ///< Shower's mother PDG code   
    unsigned int fMotherTrackID; ///< Shower's mother G4 track ID
    std::string  fMotherProcess; ///< Shower's mother creation process
    MCStep       fMotherStart;   ///< Shower's mother G4 start point
    MCStep       fMotherEnd;     ///< Shower's mother G4 end point

    //---- Ancestor's particle info ---//
    int          fAncestorPDGCode; ///< Shower's ancestor PDG code   
    unsigned int fAncestorTrackID; ///< Shower's ancestor G4 track ID
    std::string  fAncestorProcess; ///< Shower's ancestor creation process
    MCStep       fAncestorStart;   ///< Shower's ancestor G4 start point
    MCStep       fAncestorEnd;     ///< Shower's ancestor G4 end point

    //---- Energy deposition info ----//
    std::vector<unsigned int>  fDaughterTrackID; ///< Daughters' track ID
    MCStep                     fDetProfile;      ///< Combined energy deposition information
    double                     fdEdx;            ///< Shower True dEdx 
    double                     fdEdx_radial;     ///< Shower True dEdx, with a radial requirement  
  

    //---- Charge per plane ----//
    std::vector<double> fPlaneCharge; ///< Charge deposit per plane
  };

}

#endif
/** @} */ // end of doxygen group <|MERGE_RESOLUTION|>--- conflicted
+++ resolved
@@ -70,10 +70,6 @@
 
     const std::vector<double>& Charge() const { return fPlaneCharge; }
 
-<<<<<<< HEAD
-    //    double dEdx(const size_t plane) const;
-=======
->>>>>>> d085db57
 
     //--- Setters ---//
     void Origin    ( simb::Origin_t o ) { fOrigin    = o;    }
