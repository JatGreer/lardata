--- conflicted
+++ resolved
@@ -31,8 +31,6 @@
   LIB_LIBRARIES
     lardataobj_RecoBase
     ${ROOT_BASIC_LIB_LIST}
-<<<<<<< HEAD
-=======
   MODULE_LIBRARIES
     lardataobj_RecoBase
     lardata_ArtDataHelper_Dumpers
@@ -42,7 +40,6 @@
     ${MF_UTILITIES}
     cetlib cetlib_except
     ${ROOT_BASIC_LIB_LIST}
->>>>>>> 860910d1
   )
 
 
