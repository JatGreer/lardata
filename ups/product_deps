# The parent line must be the first non-comment line in the file
# This line defines the product name and version
<<<<<<< HEAD
parent	lardata	v06_18_01
defaultqual	e10
=======
parent	lardata	v06_18_00
defaultqual	e14
>>>>>>> 79f2c545
#
fcldir product_dir job
#
product         version
lardataobj	v1_14_02
larcore		v06_07_02
nutools		v2_12_00
range		v3_0_0

cetbuildtools	v5_06_07	-	only_for_build
end_product_list

  
# e14  - with gcc 6.3.0 and -std=c++14
qualifier        larcore          nutools	lardataobj	range	notes
e10:debug        e10:debug        e10:debug	e10:debug	-nq-
e10:opt          e10:opt          e10:opt	e10:opt		-nq-
e10:prof         e10:prof         e10:prof	e10:prof	-nq-
e14:debug        e14:debug        e14:debug	e14:debug	-nq-
e14:opt          e14:opt          e14:opt	e14:opt		-nq-
e14:prof         e14:prof         e14:prof	e14:prof	-nq-
end_qualifier_list

# Preserve tabs and formatting in emacs and vi / vim:

### Local Variables:
### tab-width: 8
### End:<|MERGE_RESOLUTION|>--- conflicted
+++ resolved
@@ -1,12 +1,7 @@
 # The parent line must be the first non-comment line in the file
 # This line defines the product name and version
-<<<<<<< HEAD
 parent	lardata	v06_18_01
-defaultqual	e10
-=======
-parent	lardata	v06_18_00
 defaultqual	e14
->>>>>>> 79f2c545
 #
 fcldir product_dir job
 #
@@ -22,9 +17,6 @@
   
 # e14  - with gcc 6.3.0 and -std=c++14
 qualifier        larcore          nutools	lardataobj	range	notes
-e10:debug        e10:debug        e10:debug	e10:debug	-nq-
-e10:opt          e10:opt          e10:opt	e10:opt		-nq-
-e10:prof         e10:prof         e10:prof	e10:prof	-nq-
 e14:debug        e14:debug        e14:debug	e14:debug	-nq-
 e14:opt          e14:opt          e14:opt	e14:opt		-nq-
 e14:prof         e14:prof         e14:prof	e14:prof	-nq-
