--- conflicted
+++ resolved
@@ -1,10 +1,6 @@
 # The parent line must be the first non-comment line in the file
 # This line defines the product name and version
-<<<<<<< HEAD
-parent	lardata	v03_08_01
-=======
 parent	lardata	v04_00_00
->>>>>>> d244c694
 defaultqual	e6
 #
 fcldir product_dir job
